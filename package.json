--- conflicted
+++ resolved
@@ -8,13 +8,8 @@
     "url": "https://github.com/birtles/tensai.git"
   },
   "scripts": {
-<<<<<<< HEAD
-    "build": "webpack --progress --colors",
+    "build": "cross-env NODE_ENV=development webpack --colors",
     "build:prod": "cross-env NODE_ENV=production webpack -p --colors",
-=======
-    "build": "cross-env NODE_ENV=development webpack --progress --colors",
-    "build:prod": "cross-env NODE_ENV=production webpack -p --progress --colors",
->>>>>>> 42961530
     "//": "For EACCES errors, try 'npm start -- --port 8085'",
     "start": "cross-env NODE_ENV=development webpack-dev-server --progress --colors --history-api-fallback --content-base public/",
     "start:prod": "cross-env NODE_ENV=production webpack-dev-server -p --progress --colors --history-api-fallback --content-base public/",
